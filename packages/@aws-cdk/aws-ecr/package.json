{
  "name": "@aws-cdk/aws-ecr",
  "version": "0.13.0",
  "description": "The CDK Construct Library for AWS::ECR",
  "main": "lib/index.js",
  "types": "lib/index.d.ts",
  "jsii": {
    "outdir": "dist",
    "targets": {
      "java": {
        "package": "software.amazon.awscdk.services.ecr",
        "maven": {
          "groupId": "software.amazon.awscdk",
          "artifactId": "ecr"
        }
      },
      "dotnet": {
        "namespace": "Amazon.CDK.AWS.ECR",
        "packageId": "Amazon.CDK.AWS.ECR",
        "signAssembly": true,
        "assemblyOriginatorKeyFile": "../../key.snk"
      },
      "sphinx": {}
    }
  },
  "repository": {
    "type": "git",
    "url": "https://github.com/awslabs/aws-cdk.git"
  },
  "scripts": {
    "build": "cdk-build",
    "watch": "cdk-watch",
    "lint": "cdk-lint",
    "test": "cdk-test",
    "integ": "cdk-integ",
    "pkglint": "pkglint -f",
    "package": "cdk-package"
  },
  "cdk-build": {
    "cloudformation": "AWS::ECR"
  },
  "keywords": [
    "aws",
    "cdk",
    "constructs",
    "ecr"
  ],
  "author": {
    "name": "Amazon Web Services",
    "url": "https://aws.amazon.com",
    "organization": true
  },
  "license": "Apache-2.0",
  "devDependencies": {
    "@aws-cdk/assert": "^0.13.0",
    "cdk-build-tools": "^0.13.0",
    "cdk-integ-tools": "^0.13.0",
    "cfn2ts": "^0.13.0",
    "pkglint": "^0.13.0"
  },
  "dependencies": {
<<<<<<< HEAD
    "@aws-cdk/aws-iam": "^0.12.0",
    "@aws-cdk/aws-ecs": "^0.12.0",
    "@aws-cdk/cdk": "^0.12.0"
=======
    "@aws-cdk/aws-iam": "^0.13.0",
    "@aws-cdk/cdk": "^0.13.0"
>>>>>>> 0b7ed8e5
  },
  "homepage": "https://github.com/awslabs/aws-cdk"
}<|MERGE_RESOLUTION|>--- conflicted
+++ resolved
@@ -59,14 +59,9 @@
     "pkglint": "^0.13.0"
   },
   "dependencies": {
-<<<<<<< HEAD
-    "@aws-cdk/aws-iam": "^0.12.0",
-    "@aws-cdk/aws-ecs": "^0.12.0",
-    "@aws-cdk/cdk": "^0.12.0"
-=======
     "@aws-cdk/aws-iam": "^0.13.0",
+    "@aws-cdk/aws-ecs": "^0.13.0",
     "@aws-cdk/cdk": "^0.13.0"
->>>>>>> 0b7ed8e5
   },
   "homepage": "https://github.com/awslabs/aws-cdk"
 }