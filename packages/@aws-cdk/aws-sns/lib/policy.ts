--- conflicted
+++ resolved
@@ -24,13 +24,8 @@
    */
   public readonly dependencyElements = new Array<IDependable>();
 
-<<<<<<< HEAD
   constructor(scope: Construct, scid: string, props: TopicPolicyProps) {
     super(scope, scid);
-=======
-  constructor(parent: Construct, id: string, props: TopicPolicyProps) {
-    super(parent, id);
->>>>>>> 9c91b20f
 
     const resource = new CfnTopicPolicy(this, 'Resource', {
       policyDocument: this.document,
