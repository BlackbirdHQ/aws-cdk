--- conflicted
+++ resolved
@@ -207,29 +207,21 @@
    */
   public readonly essential: boolean;
 
-<<<<<<< HEAD
   /**
    * The configured container links
    */
-=======
+  private readonly links = new Array<string>();
+
+  /**
+   * Whether there was at least one memory limit specified in this definition
+   */
   public readonly memoryLimitSpecified: boolean;
 
->>>>>>> a8f50e49
-  private readonly links = new Array<string>();
-
   /**
    * The task definition this container definition is part of
    */
   private readonly taskDefinition: BaseTaskDefinition;
 
-<<<<<<< HEAD
-  /**
-   * Whether this container uses an ECR image
-   */
-  private _usesEcrImages: boolean = false;
-
-=======
->>>>>>> a8f50e49
   constructor(parent: cdk.Construct, id: string, taskDefinition: BaseTaskDefinition, private readonly props: ContainerDefinitionProps) {
     super(parent, id);
     this.essential = props.essential !== undefined ? props.essential : true;
@@ -293,20 +285,8 @@
   /**
    * Add a statement to the Task Definition's Execution policy
    */
-<<<<<<< HEAD
-  public useEcrImage() {
-    this._usesEcrImages = true;
-  }
-
-  /**
-   * Whether this container uses ECR images
-   */
-  public get usesEcrImages() {
-    return this._usesEcrImages;
-=======
   public addToExecutionPolicy(statement: iam.PolicyStatement) {
     this.taskDefinition.addToExecutionRolePolicy(statement);
->>>>>>> a8f50e49
   }
 
   /**
