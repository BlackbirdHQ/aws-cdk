--- conflicted
+++ resolved
@@ -206,15 +206,11 @@
     return this._usesEcrImages;
   }
 
-<<<<<<< HEAD
   public loadBalancerPort(_classicLB: boolean): number {
     return 0;
   }
 
-  public toContainerDefinitionJson(): cloudformation.TaskDefinitionResource.ContainerDefinitionProperty {
-=======
   public renderContainerDefinition(): cloudformation.TaskDefinitionResource.ContainerDefinitionProperty {
->>>>>>> 047eed81
     return {
       command: this.props.command,
       cpu: this.props.cpu,
