import { Construct } from '@aws-cdk/cdk';
import { IHostedZone } from '../hosted-zone-ref';
import { CfnRecordSet } from '../route53.generated';
import { determineFullyQualifiedDomainName } from './_util';

/**
 * Classes that are valid alias record targets, like CloudFront distributions and load
 * balancers, should implement this interface.
 */
export interface IAliasRecordTarget {
  /**
   * Return hosted zone ID and DNS name, usable for Route53 alias targets
   */
  asAliasRecordTarget(): AliasRecordTargetProps;
}

/**
 * Represents the properties of an alias target destination.
 */
export interface AliasRecordTargetProps {
  /**
   * Hosted zone ID of the target
   */
  hostedZoneId: string;

  /**
   * DNS name of the target
   */
  dnsName: string;
}

export interface AliasRecordProps {
  /**
   * The zone in which this alias should be defined.
   */
  zone: IHostedZone;
  /**
   * Name for the record. This can be the FQDN for the record (foo.example.com) or
   * a subdomain of the parent hosted zone (foo, with example.com as the hosted zone).
   */
  recordName: string;
  /**
   * Target for the alias record
   */
  target: IAliasRecordTarget;
}

/**
 * A Route53 alias record
 */
export class AliasRecord extends Construct {
<<<<<<< HEAD
  constructor(scope: HostedZoneRef, scid: string, props: AliasRecordProps) {
    super(scope, scid);

    new CfnRecordSet(this, 'Resource', {
      hostedZoneId: scope.hostedZoneId,
      name: determineFullyQualifiedDomainName(props.recordName, scope),
=======
  constructor(parent: Construct, id: string, props: AliasRecordProps) {
    super(parent, id);

    new CfnRecordSet(this, 'Resource', {
      hostedZoneId: props.zone.hostedZoneId,
      name: determineFullyQualifiedDomainName(props.recordName, props.zone),
>>>>>>> 9c91b20f
      type: 'A',  // ipv4
      aliasTarget: props.target.asAliasRecordTarget()
    });
  }
}<|MERGE_RESOLUTION|>--- conflicted
+++ resolved
@@ -49,21 +49,12 @@
  * A Route53 alias record
  */
 export class AliasRecord extends Construct {
-<<<<<<< HEAD
-  constructor(scope: HostedZoneRef, scid: string, props: AliasRecordProps) {
+  constructor(scope: Construct, scid: string, props: AliasRecordProps) {
     super(scope, scid);
-
-    new CfnRecordSet(this, 'Resource', {
-      hostedZoneId: scope.hostedZoneId,
-      name: determineFullyQualifiedDomainName(props.recordName, scope),
-=======
-  constructor(parent: Construct, id: string, props: AliasRecordProps) {
-    super(parent, id);
 
     new CfnRecordSet(this, 'Resource', {
       hostedZoneId: props.zone.hostedZoneId,
       name: determineFullyQualifiedDomainName(props.recordName, props.zone),
->>>>>>> 9c91b20f
       type: 'A',  // ipv4
       aliasTarget: props.target.asAliasRecordTarget()
     });
